{
  "name": "public",
  "description": "Monorepo containing the JS/TS client libraries",
<<<<<<< HEAD
  "version": "0.9.22",
=======
  "version": "0.9.23",
>>>>>>> 88816722
  "private": true,
  "type": "module",
  "scripts": {
    "typecheck": "pnpm -r run typecheck",
    "clean:all": "pnpm -r run clean",
    "build:packages": "pnpm -r --filter @passlock/shared --filter @passlock/client --filter @passlock/node --filter @passlock/sveltekit run build",
<<<<<<< HEAD
    "ncu": "ncu --peer -x @effect/* -x @passlock/* -x effect -x better-sqlite3 -x postcss-load-config && pnpm -r run ncu",
    "ncu:save": "ncu --peer -x @effect/* -x @passlock/* -x effect -x better-sqlite3 -x postcss-load-config -u && pnpm -r run ncu:save",
=======
    "typecheck:apps": "pnpm -r --filter preline-template --filter shadcn-template run typecheck",
    "upgrade:deps": "ncu --peer -x effect -x @effect/* -x @passlock/* -x better-sqlite3 -x postcss-load-config -u && pnpm -r run upgrade:deps",
>>>>>>> 88816722
    "upgrade:pnpm": "corepack use pnpm@latest"
  },
  "devDependencies": {
    "@tsconfig/node20": "^20.1.4",
    "typescript": "^5.5.4"
  },
  "pnpm": {
    "overrides": {
      "effect": "3.6.0",
      "@effect/schema": "0.70.1",
      "@passlock/sveltekit": "workspace:*",
      "@passlock/client": "workspace:*",
      "@passlock/shared": "workspace:*",
      "@aws-sdk/lib-dynamodb": "3.395.0",
      "@aws-sdk/client-dynamodb": "3.395.0",
      "@aws-sdk/client-sts": "3.606.0",
      "@aws-sdk/client-sso-oidc": "3.606.0"
    }
<<<<<<< HEAD
  },  
  "packageManager": "pnpm@9.5.0+sha256.dbdf5961c32909fb030595a9daa1dae720162e658609a8f92f2fa99835510ca5"
=======
  },
  "packageManager": "pnpm@9.6.0+sha256.dae0f7e822c56b20979bb5965e3b73b8bdabb6b8b8ef121da6d857508599ca35"
>>>>>>> 88816722
}<|MERGE_RESOLUTION|>--- conflicted
+++ resolved
@@ -1,24 +1,15 @@
 {
   "name": "public",
   "description": "Monorepo containing the JS/TS client libraries",
-<<<<<<< HEAD
-  "version": "0.9.22",
-=======
   "version": "0.9.23",
->>>>>>> 88816722
   "private": true,
   "type": "module",
   "scripts": {
     "typecheck": "pnpm -r run typecheck",
     "clean:all": "pnpm -r run clean",
     "build:packages": "pnpm -r --filter @passlock/shared --filter @passlock/client --filter @passlock/node --filter @passlock/sveltekit run build",
-<<<<<<< HEAD
-    "ncu": "ncu --peer -x @effect/* -x @passlock/* -x effect -x better-sqlite3 -x postcss-load-config && pnpm -r run ncu",
-    "ncu:save": "ncu --peer -x @effect/* -x @passlock/* -x effect -x better-sqlite3 -x postcss-load-config -u && pnpm -r run ncu:save",
-=======
     "typecheck:apps": "pnpm -r --filter preline-template --filter shadcn-template run typecheck",
     "upgrade:deps": "ncu --peer -x effect -x @effect/* -x @passlock/* -x better-sqlite3 -x postcss-load-config -u && pnpm -r run upgrade:deps",
->>>>>>> 88816722
     "upgrade:pnpm": "corepack use pnpm@latest"
   },
   "devDependencies": {
@@ -37,11 +28,6 @@
       "@aws-sdk/client-sts": "3.606.0",
       "@aws-sdk/client-sso-oidc": "3.606.0"
     }
-<<<<<<< HEAD
-  },  
-  "packageManager": "pnpm@9.5.0+sha256.dbdf5961c32909fb030595a9daa1dae720162e658609a8f92f2fa99835510ca5"
-=======
   },
   "packageManager": "pnpm@9.6.0+sha256.dae0f7e822c56b20979bb5965e3b73b8bdabb6b8b8ef121da6d857508599ca35"
->>>>>>> 88816722
 }