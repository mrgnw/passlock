{
  "name": "@passlock/client",
<<<<<<< HEAD
  "version": "0.9.22",
=======
  "version": "0.9.23",
>>>>>>> 88816722
  "description": "Passkey authentication and social login for web apps (Typescript). Framework agnostic",
  "keywords": [
    "passkey",
    "passkeys",
    "webauthn",
    "google one tap",
    "sign in with google",
    "sign in with apple",
    "svelte",
    "sveltekit",
    "react",
    "next",
    "vue",
    "nuxt"
  ],
  "author": {
    "name": "Toby Hobson",
    "email": "toby@passlock.dev"
  },
  "license": "MIT",
  "homepage": "https://passlock.dev",
  "repository": {
    "type": "git",
    "url": "git+https://github.com/passlock-dev/ts-clients.git"
  },
  "bugs": {
    "url": "https://github.com/passlock-dev/ts-clients/issues",
    "email": "team@passlock.dev"
  },
  "type": "module",
  "exports": {
    ".": {
<<<<<<< HEAD
      "types": "./dist/index.d.ts",      
=======
      "types": "./dist/index.d.ts",
>>>>>>> 88816722
      "import": "./dist/index.js"
    }
  },
  "files": [
<<<<<<< HEAD
		"src",
		"dist",
		"!dist/**/*.test.*",
		"!dist/**/*.spec.*"
=======
    "src",
    "dist",
    "!dist/**/*.test.*",
    "!dist/**/*.spec.*"
>>>>>>> 88816722
  ],
  "scripts": {
    "clean": "tsc --build --clean",
    "typecheck": "tsc --noEmit",
    "test": "vitest run",
    "test:watch": "vitest dev",
    "test:ui": "vitest --coverage.enabled=true --ui",
    "test:coverage": "vitest run --coverage",
    "build": "tsc --build && publint",
    "build:clean": "pnpm run clean && pnpm run build",
    "build:watch": "tsc --build --watch",
    "format": "prettier --write \"src/**/*.+(js|ts|json)\"",
    "lint": "eslint --ext .ts src",
    "lint:fix": "pnpm run lint --fix",
    "prepublishOnly": "pnpm run clean && pnpm run build",
    "upgrade:deps": "ncu --peer -x effect -x @effect/* -u"
  },
  "dependencies": {
<<<<<<< HEAD
    "@github/webauthn-json": "^2.1.1",
    "@passlock/shared": "workspace:*",
    "effect": "catalog:"
=======
    "@effect/schema": "0.70.1",
    "@github/webauthn-json": "^2.1.1",
    "@passlock/shared": "workspace:*",
    "effect": "3.6.0"
>>>>>>> 88816722
  },
  "devDependencies": {
    "@qetza/replacetokens": "^1.7.0",
    "@trivago/prettier-plugin-sort-imports": "^4.3.0",
    "@tsconfig/node20": "^20.1.4",
    "@types/node": "^22.1.0",
    "@typescript-eslint/eslint-plugin": "^8.0.0",
    "@typescript-eslint/parser": "^8.0.0",
    "@vitest/coverage-v8": "^2.0.5",
    "@vitest/ui": "^2.0.5",
    "eslint": "^9.8.0",
    "eslint-config-prettier": "^9.1.0",
<<<<<<< HEAD
    "eslint-import-resolver-typescript": "^3.6.1",
    "eslint-plugin-import": "^2.29.1",
    "jsdom": "^24.1.0",
    "prettier": "^3.3.2",
    "publint": "^0.1.9",
    "rimraf": "^5.0.8",
=======
    "jsdom": "^24.1.1",
    "prettier": "^3.3.3",
    "publint": "^0.2.9",
    "rimraf": "^6.0.1",
>>>>>>> 88816722
    "tslib": "^2.6.3",
    "typescript": "^5.5.4",
    "vite": "^5.3.5",
    "vitest": "^2.0.5",
    "vitest-mock-extended": "^2.0.0"
  }
}<|MERGE_RESOLUTION|>--- conflicted
+++ resolved
@@ -1,10 +1,6 @@
 {
   "name": "@passlock/client",
-<<<<<<< HEAD
-  "version": "0.9.22",
-=======
   "version": "0.9.23",
->>>>>>> 88816722
   "description": "Passkey authentication and social login for web apps (Typescript). Framework agnostic",
   "keywords": [
     "passkey",
@@ -37,26 +33,15 @@
   "type": "module",
   "exports": {
     ".": {
-<<<<<<< HEAD
-      "types": "./dist/index.d.ts",      
-=======
       "types": "./dist/index.d.ts",
->>>>>>> 88816722
       "import": "./dist/index.js"
     }
   },
   "files": [
-<<<<<<< HEAD
-		"src",
-		"dist",
-		"!dist/**/*.test.*",
-		"!dist/**/*.spec.*"
-=======
     "src",
     "dist",
     "!dist/**/*.test.*",
     "!dist/**/*.spec.*"
->>>>>>> 88816722
   ],
   "scripts": {
     "clean": "tsc --build --clean",
@@ -75,16 +60,10 @@
     "upgrade:deps": "ncu --peer -x effect -x @effect/* -u"
   },
   "dependencies": {
-<<<<<<< HEAD
-    "@github/webauthn-json": "^2.1.1",
-    "@passlock/shared": "workspace:*",
-    "effect": "catalog:"
-=======
     "@effect/schema": "0.70.1",
     "@github/webauthn-json": "^2.1.1",
     "@passlock/shared": "workspace:*",
     "effect": "3.6.0"
->>>>>>> 88816722
   },
   "devDependencies": {
     "@qetza/replacetokens": "^1.7.0",
@@ -97,19 +76,10 @@
     "@vitest/ui": "^2.0.5",
     "eslint": "^9.8.0",
     "eslint-config-prettier": "^9.1.0",
-<<<<<<< HEAD
-    "eslint-import-resolver-typescript": "^3.6.1",
-    "eslint-plugin-import": "^2.29.1",
-    "jsdom": "^24.1.0",
-    "prettier": "^3.3.2",
-    "publint": "^0.1.9",
-    "rimraf": "^5.0.8",
-=======
     "jsdom": "^24.1.1",
     "prettier": "^3.3.3",
     "publint": "^0.2.9",
     "rimraf": "^6.0.1",
->>>>>>> 88816722
     "tslib": "^2.6.3",
     "typescript": "^5.5.4",
     "vite": "^5.3.5",
