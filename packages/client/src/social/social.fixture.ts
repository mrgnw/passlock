import * as Shared from '@passlock/shared/dist/rpc/social.js'
<<<<<<< HEAD
import { SocialClient } from '@passlock/shared/dist/rpc/social.js'
import { Effect as E, Layer as L } from 'effect'
=======
import { Effect as E, Layer as L, Option as O } from 'effect'
import { SocialClient } from '../rpc/social.js'
>>>>>>> 88816722
import * as Fixtures from '../test/fixtures.js'
import type { AuthenticateOidcReq } from './social.js'

export const session = 'session'
export const token = 'token'
export const code = 'code'
export const authType = 'passkey'
export const expireAt = Date.now() + 10000

export const registerOidcReq = new Shared.RegisterOidcReq({
  provider: 'google',
  idToken: 'google-token',
  nonce: 'nonce',
  givenName: O.some('john'),
  familyName: O.some('doe'),
})

export const authOidcReq: AuthenticateOidcReq = new Shared.AuthOidcReq({
  provider: 'google',
  idToken: 'google-token',
<<<<<<< HEAD
  nonce: 'nonce'
}

export const rpcRegisterReq = new Shared.RegisterOidcReq({ 
  ...registerOidcReq, 
  ...(registerOidcReq.givenName ? { givenName: registerOidcReq.givenName } : {}),
  ...(registerOidcReq.familyName ? { familyName: registerOidcReq.familyName } : {})
=======
  nonce: 'nonce',
>>>>>>> 88816722
})

export const rpcRegisterRes = new Shared.PrincipalRes({ principal: Fixtures.principal })

export const rpcAuthenticateRes = new Shared.PrincipalRes({ principal: Fixtures.principal })

export const rpcClientTest = L.succeed(
  SocialClient,
  SocialClient.of({
    registerOidc: () => E.fail(Fixtures.notImplemented),
    authenticateOidc: () => E.fail(Fixtures.notImplemented),
  }),
)

export const principal = Fixtures.principal

export const capabilitiesTest = Fixtures.capabilitiesTest

export const storageServiceTest = Fixtures.storageServiceTest<|MERGE_RESOLUTION|>--- conflicted
+++ resolved
@@ -1,11 +1,6 @@
 import * as Shared from '@passlock/shared/dist/rpc/social.js'
-<<<<<<< HEAD
-import { SocialClient } from '@passlock/shared/dist/rpc/social.js'
-import { Effect as E, Layer as L } from 'effect'
-=======
 import { Effect as E, Layer as L, Option as O } from 'effect'
 import { SocialClient } from '../rpc/social.js'
->>>>>>> 88816722
 import * as Fixtures from '../test/fixtures.js'
 import type { AuthenticateOidcReq } from './social.js'
 
@@ -26,17 +21,7 @@
 export const authOidcReq: AuthenticateOidcReq = new Shared.AuthOidcReq({
   provider: 'google',
   idToken: 'google-token',
-<<<<<<< HEAD
-  nonce: 'nonce'
-}
-
-export const rpcRegisterReq = new Shared.RegisterOidcReq({ 
-  ...registerOidcReq, 
-  ...(registerOidcReq.givenName ? { givenName: registerOidcReq.givenName } : {}),
-  ...(registerOidcReq.familyName ? { familyName: registerOidcReq.familyName } : {})
-=======
   nonce: 'nonce',
->>>>>>> 88816722
 })
 
 export const rpcRegisterRes = new Shared.PrincipalRes({ principal: Fixtures.principal })
