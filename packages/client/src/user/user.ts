--- conflicted
+++ resolved
@@ -2,11 +2,7 @@
  * Check for an existing user
  */
 import type { BadRequest, Disabled, NotFound } from '@passlock/shared/dist/error/error.js'
-<<<<<<< HEAD
-import { IsExistingUserReq, ResendEmailReq, UserClient } from '@passlock/shared/dist/rpc/user.js'
-=======
 import { IsExistingUserReq, ResendEmailReq } from '@passlock/shared/dist/rpc/user.js'
->>>>>>> 88816722
 import type { VerifyEmail } from '@passlock/shared/dist/schema/email.js'
 import { Context, Effect as E, Layer, flow } from 'effect'
 import { UserClient } from '../rpc/user.js'
