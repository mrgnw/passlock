{
  "name": "@passlock/node",
  "type": "module",
<<<<<<< HEAD
  "version": "0.9.22",
=======
  "version": "0.9.23",
>>>>>>> 88816722
  "description": "Passkey authentication and social login for node.js/express apps",
  "keywords": [
    "passkey",
    "passkeys",
    "webauthn",
    "node",
    "express"
  ],
  "author": {
    "name": "Toby Hobson",
    "email": "toby@passlock.dev"
  },
  "license": "MIT",
  "homepage": "https://passlock.dev",
  "repository": {
    "type": "git",
    "url": "git+https://github.com/passlock-dev/ts-clients.git",
    "directory": "packages/node"
  },
  "bugs": {
    "url": "https://github.com/passlock-dev/ts-clients/issues",
    "email": "team@passlock.dev"
  },
  "exports": {
    ".": {
      "types": "./dist/index.d.ts",
      "import": "./dist/index.js"
    }
  },
  "files": [
<<<<<<< HEAD
		"src",
		"dist",
		"!dist/**/*.test.*",
		"!dist/**/*.spec.*"
=======
    "src",
    "dist",
    "!dist/**/*.test.*",
    "!dist/**/*.spec.*"
>>>>>>> 88816722
  ],
  "scripts": {
    "clean": "tsc --build --clean",
    "typecheck": "tsc --noEmit",
    "test": "vitest run",
    "test:watch": "vitest dev",
    "test:ui": "vitest --coverage.enabled=true --ui",
    "test:coverage": "vitest run --coverage",
    "build": "tsc --build && publint",
    "build:clean": "pnpm run clean && pnpm run build",
    "build:watch": "tsc --build --watch",
    "format": "prettier --write \"src/**/*.+(js|ts|json)\"",
    "lint": "eslint --ext .ts src",
    "lint:fix": "pnpm run lint --fix",
    "prepublishOnly": "pnpm run clean && pnpm run build",
    "upgrade:deps": "ncu --peer -x effect -x @effect/* -u"
  },
  "dependencies": {
    "@passlock/shared": "workspace:*",
<<<<<<< HEAD
    "effect": "catalog:"
=======
    "effect": "3.6.0"
>>>>>>> 88816722
  },
  "devDependencies": {
    "@effect/schema": "0.70.1",
    "@qetza/replacetokens": "^1.7.0",
    "@trivago/prettier-plugin-sort-imports": "^4.3.0",
    "@tsconfig/node20": "^20.1.4",
    "@types/node": "^22.1.0",
    "@typescript-eslint/eslint-plugin": "^8.0.0",
    "@typescript-eslint/parser": "^8.0.0",
    "@vitest/coverage-v8": "^2.0.5",
    "@vitest/ui": "^2.0.5",
    "eslint": "^9.8.0",
    "eslint-config-prettier": "^9.1.0",
<<<<<<< HEAD
    "eslint-import-resolver-typescript": "^3.6.1",
    "eslint-plugin-import": "^2.29.1",
    "prettier": "^3.3.2",
    "publint": "^0.1.9",
    "rimraf": "^5.0.8",
    "tsx": "^4.16.2",
    "typescript": "^5.5.3",
    "vite": "^5.3.3",
    "vitest": "^2.0.3"
=======
    "prettier": "^3.3.3",
    "publint": "^0.2.9",
    "rimraf": "^6.0.1",
    "tsx": "^4.16.5",
    "typescript": "^5.5.4",
    "vite": "^5.3.5",
    "vitest": "^2.0.5"
>>>>>>> 88816722
  }
}<|MERGE_RESOLUTION|>--- conflicted
+++ resolved
@@ -1,11 +1,7 @@
 {
   "name": "@passlock/node",
   "type": "module",
-<<<<<<< HEAD
-  "version": "0.9.22",
-=======
   "version": "0.9.23",
->>>>>>> 88816722
   "description": "Passkey authentication and social login for node.js/express apps",
   "keywords": [
     "passkey",
@@ -36,17 +32,10 @@
     }
   },
   "files": [
-<<<<<<< HEAD
-		"src",
-		"dist",
-		"!dist/**/*.test.*",
-		"!dist/**/*.spec.*"
-=======
     "src",
     "dist",
     "!dist/**/*.test.*",
     "!dist/**/*.spec.*"
->>>>>>> 88816722
   ],
   "scripts": {
     "clean": "tsc --build --clean",
@@ -66,11 +55,7 @@
   },
   "dependencies": {
     "@passlock/shared": "workspace:*",
-<<<<<<< HEAD
-    "effect": "catalog:"
-=======
     "effect": "3.6.0"
->>>>>>> 88816722
   },
   "devDependencies": {
     "@effect/schema": "0.70.1",
@@ -84,17 +69,6 @@
     "@vitest/ui": "^2.0.5",
     "eslint": "^9.8.0",
     "eslint-config-prettier": "^9.1.0",
-<<<<<<< HEAD
-    "eslint-import-resolver-typescript": "^3.6.1",
-    "eslint-plugin-import": "^2.29.1",
-    "prettier": "^3.3.2",
-    "publint": "^0.1.9",
-    "rimraf": "^5.0.8",
-    "tsx": "^4.16.2",
-    "typescript": "^5.5.3",
-    "vite": "^5.3.3",
-    "vitest": "^2.0.3"
-=======
     "prettier": "^3.3.3",
     "publint": "^0.2.9",
     "rimraf": "^6.0.1",
@@ -102,6 +76,5 @@
     "typescript": "^5.5.4",
     "vite": "^5.3.5",
     "vitest": "^2.0.5"
->>>>>>> 88816722
   }
 }