--- conflicted
+++ resolved
@@ -1,24 +1,13 @@
-<<<<<<< HEAD
-import type { Principal } from '@passlock/shared/dist/schema/principal.js'
-=======
 import * as S from '@effect/schema/Schema'
 import { Principal } from '@passlock/shared/dist/schema/principal.js'
->>>>>>> 88816722
 import { Context, Effect as E, Layer as L, LogLevel, Logger, Ref, Stream, pipe } from 'effect'
 import type { RequestOptions } from 'https'
 
 import {
-<<<<<<< HEAD
-  PrincipalServiceLive,
-  StreamResponse,
-  buildError,
-  type PrincipalService,
-=======
   type PrincipalService,
   PrincipalServiceLive,
   StreamResponse,
   buildError,
->>>>>>> 88816722
 } from './principal.js'
 
 import { Config } from '../config/config.js'
