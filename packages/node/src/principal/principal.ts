import {
  Forbidden,
  InternalServerError,
  NotFound,
  Unauthorized,
} from '@passlock/shared/dist/error/error.js'
<<<<<<< HEAD
import { Principal, } from '@passlock/shared/dist/schema/principal.js'
=======
import { Principal } from '@passlock/shared/dist/schema/principal.js'
>>>>>>> 88816722
import { createParser } from '@passlock/shared/dist/schema/utils.js'
import type { StreamEmit } from 'effect'
import { Chunk, Console, Context, Effect as E, Layer, Option, Stream, flow, pipe } from 'effect'
import * as https from 'https'

import { Config } from '../config/config.js'

/* Dependencies */

export class StreamResponse extends Context.Tag('@services/StreamResponse')<
  StreamResponse,
  {
    streamResponse: (options: https.RequestOptions) => Stream.Stream<Buffer, PrincipalErrors>
  }
>() {}

/* Service */

const parsePrincipal = createParser(Principal)

export type PrincipalErrors = NotFound | Unauthorized | Forbidden | InternalServerError
export type PrincipalRequest = { token: string }

export class PrincipalService extends Context.Tag('@services/PrincipalService')<
  PrincipalService,
  {
    fetchPrincipal: (request: PrincipalRequest) => E.Effect<Principal, PrincipalErrors>
  }
>() {}

/* Effects */

const buildHostname = (endpoint: string | undefined) => {
  return new URL(endpoint || 'https://api.passlock.dev').hostname
}

const buildOptions = (token: string) =>
  pipe(
    Config,
    E.map(({ endpoint, tenancyId, apiKey }) => ({
      hostname: buildHostname(endpoint),
      port: 443,
      path: `/${tenancyId}/token/${token}`,
      method: 'GET',
      headers: {
        Accept: 'application/json',
        Authorization: `Bearer ${apiKey}`,
        'X-PASSLOCK-VERSION': '#{LATEST}#'
      },
    })),
  )

export const buildError = (res: {
  statusCode?: number | undefined
  statusMessage?: string | undefined
}) => {
  if (res.statusCode === 404) return new NotFound({ message: 'Invalid token' })
  if (res.statusCode === 401) return new Unauthorized({ message: 'Unauthorized' })
  if (res.statusCode === 403) return new Forbidden({ message: 'Forbidden' })

  if (res.statusCode && res.statusMessage)
    return new InternalServerError({ message: `${String(res.statusCode)} - ${res.statusMessage}` })

  if (res.statusCode) return new InternalServerError({ message: String(res.statusCode) })

  if (res.statusMessage) return new InternalServerError({ message: res.statusMessage })

  return new InternalServerError({ message: 'Received non 200 response' })
}

const fail = (error: PrincipalErrors) => E.fail(Option.some(error))
const succeed = (data: Buffer) => E.succeed(Chunk.of(data))
const close = E.fail(Option.none())

const buildStream = (token: string) =>
  pipe(
    Stream.fromEffect(buildOptions(token)),
    Stream.zip(StreamResponse),
    Stream.flatMap(([options, { streamResponse }]) => streamResponse(options)),
  )

export const fetchPrincipal = (
  request: PrincipalRequest,
): E.Effect<Principal, PrincipalErrors, StreamResponse | Config> => {
  const stream = buildStream(request.token)

  const json = pipe(
    Stream.runCollect(stream),
    E.map(Chunk.toReadonlyArray),
    E.map(buffers => Buffer.concat(buffers)),
    E.flatMap(buffer =>
      E.try({
        try: () => buffer.toString(),
        catch: e =>
          new InternalServerError({
            message: 'Unable to convert response to string',
            detail: String(e),
          }),
      }),
    ),
    E.flatMap(buffer =>
      E.try({
        try: () => JSON.parse(buffer) as unknown,
        catch: e =>
          new InternalServerError({
            message: 'Unable to parse response to json',
            detail: String(e),
          }),
      }),
    ),
    E.flatMap(json =>
      pipe(
        parsePrincipal(json),
        E.tapError(error => Console.error(error.detail)),
        E.mapError(
          () => new InternalServerError({ message: 'Unable to parse response as Principal' }),
        ),
      ),
    ),
  )

  return json
}

/* Live */

/* v8 ignore start */
export const StreamResponseLive = Layer.succeed(StreamResponse, {
  streamResponse: options =>
    Stream.async((emit: StreamEmit.Emit<never, PrincipalErrors, Buffer, void>) => {
      https
        .request(options, res => {
          if (200 !== res.statusCode) void emit(fail(buildError(res)))
          res.on('data', (data: Buffer) => void emit(succeed(data)))
          res.on('close', () => void emit(close))
          res.on('error', e => void emit(fail(new InternalServerError({ message: e.message }))))
        })
        .end()
    }),
})

export const PrincipalServiceLive = Layer.effect(
  PrincipalService,
  E.gen(function* (_) {
    const context = yield* _(E.context<Config | StreamResponse>())
    return PrincipalService.of({
      fetchPrincipal: flow(fetchPrincipal, E.provide(context)),
    })
  }),
)
/* v8 ignore stop */<|MERGE_RESOLUTION|>--- conflicted
+++ resolved
@@ -4,11 +4,7 @@
   NotFound,
   Unauthorized,
 } from '@passlock/shared/dist/error/error.js'
-<<<<<<< HEAD
-import { Principal, } from '@passlock/shared/dist/schema/principal.js'
-=======
 import { Principal } from '@passlock/shared/dist/schema/principal.js'
->>>>>>> 88816722
 import { createParser } from '@passlock/shared/dist/schema/utils.js'
 import type { StreamEmit } from 'effect'
 import { Chunk, Console, Context, Effect as E, Layer, Option, Stream, flow, pipe } from 'effect'
