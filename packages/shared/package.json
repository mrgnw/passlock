--- conflicted
+++ resolved
@@ -1,10 +1,6 @@
 {
   "name": "@passlock/shared",
-<<<<<<< HEAD
-  "version": "0.9.22",
-=======
   "version": "0.9.23",
->>>>>>> 88816722
   "type": "module",
   "description": "Shared code use by Passlock frontend libraries & backend SDKs",
   "keywords": [
@@ -26,22 +22,15 @@
     "email": "team@passlock.dev"
   },
   "files": [
-<<<<<<< HEAD
-		"src",
-		"dist",
-		"!dist/**/*.test.*",
-		"!dist/**/*.spec.*"
-=======
     "src",
     "dist",
     "!dist/**/*.test.*",
     "!dist/**/*.spec.*"
->>>>>>> 88816722
   ],
   "scripts": {
     "clean": "rimraf ./dist",
     "typecheck": "tsc --noEmit",
-    "build": "tsc --build && publint",
+    "build": "tsc --build && publint && publint",
     "build:clean": "pnpm run clean && pnpm run build",
     "build:watch": "tsc --build --watch",
     "format": "prettier --write \"src/**/*.+(js|ts|json)\"",
@@ -54,10 +43,6 @@
     "@effect/schema": "0.70.1",
     "effect": "3.6.0"
   },
-  "dependencies": {
-    "@effect/schema": "catalog:",
-    "effect": "catalog:"
-  },
   "devDependencies": {
     "@qetza/replacetokens": "^1.7.0",
     "@trivago/prettier-plugin-sort-imports": "^4.3.0",
@@ -68,17 +53,6 @@
     "@vitest/coverage-v8": "^2.0.5",
     "eslint": "^9.8.0",
     "eslint-config-prettier": "^9.1.0",
-<<<<<<< HEAD
-    "eslint-import-resolver-typescript": "^3.6.1",
-    "eslint-plugin-import": "^2.29.1",
-    "eslint-plugin-prettier": "^5.1.3",
-    "fast-check": "^3.19.0",
-    "prettier": "^3.3.2",
-    "publint": "^0.1.9",
-    "rimraf": "^5.0.8",
-    "typescript": "^5.5.3",
-    "vitest": "^2.0.3"
-=======
     "eslint-plugin-prettier": "^5.2.1",
     "fast-check": "^3.20.0",
     "prettier": "^3.3.3",
@@ -86,6 +60,5 @@
     "rimraf": "^6.0.1",
     "typescript": "^5.5.4",
     "vitest": "^2.0.5"
->>>>>>> 88816722
   }
 }