import * as S from '@effect/schema/Schema'
import { Context, Effect as E } from 'effect'

import { BadRequest, Duplicate, Forbidden, Unauthorized } from '../error/error.js'

<<<<<<< HEAD
import {
  RegistrationCredential,
  RegistrationOptions,
  UserVerification,
} from '../schema/passkey.js'

import { VerifyEmail } from '../schema/email.js'
import { Principal } from '../schema/principal.js'

import { makePostRequest } from './client.js'
import { Dispatcher } from './dispatcher.js'
=======
import { VerifyEmail } from '../schema/email.js'
import { RegistrationCredential, RegistrationOptions, UserVerification } from '../schema/passkey.js'

import { Principal } from '../schema/principal.js'
>>>>>>> 88816722

/* Options */

export class OptionsReq extends S.Class<OptionsReq>('@passkey/register/optionsReq')({
  email: S.String,
<<<<<<< HEAD
  givenName: S.String,
  familyName: S.String,
  userVerification: S.optional(UserVerification, { exact: true }),
  verifyEmail: S.optional(VerifyEmail, { exact: true }),
  redirectUrl: S.optional(S.String, { exact: true }),
=======
  givenName: S.OptionFromUndefinedOr(S.String),
  familyName: S.OptionFromUndefinedOr(S.String),
  userVerification: S.OptionFromUndefinedOr(UserVerification),
  verifyEmail: S.OptionFromUndefinedOr(VerifyEmail),
>>>>>>> 88816722
}) {}

export class OptionsRes extends S.Class<OptionsRes>('@passkey/register/optionsRes')({
  session: S.String,
  publicKey: RegistrationOptions,
}) {}

export const OptionsErrors = S.Union(BadRequest, Duplicate)

export type OptionsErrors = S.Schema.Type<typeof OptionsErrors>

/* Verification */

export class VerificationReq extends S.Class<VerificationReq>('@passkey/register/verificationReq')({
  session: S.String,
  credential: RegistrationCredential,
<<<<<<< HEAD
  verifyEmail: S.optional(VerifyEmail, { exact: true }),
  redirectUrl: S.optional(S.String, { exact: true }),
=======
  verifyEmail: S.OptionFromUndefinedOr(VerifyEmail),
>>>>>>> 88816722
}) {}

export class VerificationRes extends S.Class<VerificationRes>('@passkey/register/verificationRes')({
  principal: Principal,
}) {}

export const VerificationErrors = S.Union(BadRequest, Duplicate, Unauthorized, Forbidden)

export type VerificationErrors = S.Schema.Type<typeof VerificationErrors>

/* Endpoints */

export const OPTIONS_ENDPOINT = '/passkey/register/options'
export const VERIFY_ENDPOINT = '/passkey/register/verify'

/* Service */

export type RegistrationService = {
  getRegistrationOptions: (req: OptionsReq) => E.Effect<OptionsRes, OptionsErrors>

  verifyRegistrationCredential: (
    req: VerificationReq,
  ) => E.Effect<VerificationRes, VerificationErrors>
}

/* Handler */

export class RegistrationHandler extends Context.Tag('@passkey/register/handler')<
  RegistrationHandler,
  RegistrationService
>() {}<|MERGE_RESOLUTION|>--- conflicted
+++ resolved
@@ -3,41 +3,19 @@
 
 import { BadRequest, Duplicate, Forbidden, Unauthorized } from '../error/error.js'
 
-<<<<<<< HEAD
-import {
-  RegistrationCredential,
-  RegistrationOptions,
-  UserVerification,
-} from '../schema/passkey.js'
-
-import { VerifyEmail } from '../schema/email.js'
-import { Principal } from '../schema/principal.js'
-
-import { makePostRequest } from './client.js'
-import { Dispatcher } from './dispatcher.js'
-=======
 import { VerifyEmail } from '../schema/email.js'
 import { RegistrationCredential, RegistrationOptions, UserVerification } from '../schema/passkey.js'
 
 import { Principal } from '../schema/principal.js'
->>>>>>> 88816722
 
 /* Options */
 
 export class OptionsReq extends S.Class<OptionsReq>('@passkey/register/optionsReq')({
   email: S.String,
-<<<<<<< HEAD
-  givenName: S.String,
-  familyName: S.String,
-  userVerification: S.optional(UserVerification, { exact: true }),
-  verifyEmail: S.optional(VerifyEmail, { exact: true }),
-  redirectUrl: S.optional(S.String, { exact: true }),
-=======
   givenName: S.OptionFromUndefinedOr(S.String),
   familyName: S.OptionFromUndefinedOr(S.String),
   userVerification: S.OptionFromUndefinedOr(UserVerification),
   verifyEmail: S.OptionFromUndefinedOr(VerifyEmail),
->>>>>>> 88816722
 }) {}
 
 export class OptionsRes extends S.Class<OptionsRes>('@passkey/register/optionsRes')({
@@ -54,12 +32,7 @@
 export class VerificationReq extends S.Class<VerificationReq>('@passkey/register/verificationReq')({
   session: S.String,
   credential: RegistrationCredential,
-<<<<<<< HEAD
-  verifyEmail: S.optional(VerifyEmail, { exact: true }),
-  redirectUrl: S.optional(S.String, { exact: true }),
-=======
   verifyEmail: S.OptionFromUndefinedOr(VerifyEmail),
->>>>>>> 88816722
 }) {}
 
 export class VerificationRes extends S.Class<VerificationRes>('@passkey/register/verificationRes')({
