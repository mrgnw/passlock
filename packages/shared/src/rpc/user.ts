import * as S from '@effect/schema/Schema'
<<<<<<< HEAD
import { Context, Effect as E, Layer } from 'effect'

import { VerifyEmail } from '../schema/email.js'
import { Principal } from '../schema/principal.js'
=======
import { Context, Effect as E } from 'effect'
>>>>>>> 88816722

import { BadRequest, Disabled, Forbidden, NotFound, Unauthorized } from '../error/error.js'
import { VerifyEmail } from '../schema/email.js'
import { Principal } from '../schema/principal.js'

/* Is existing user */

export class IsExistingUserReq extends S.Class<IsExistingUserReq>('@user/isExistingUserReq')({
  email: S.String,
}) {}

export class IsExistingUserRes extends S.Class<IsExistingUserRes>('@user/isExistingUserRes')({
  existingUser: S.Boolean,
<<<<<<< HEAD
  detail: S.optional(S.String, { exact: true }),
=======
  detail: S.OptionFromUndefinedOr(S.String),
>>>>>>> 88816722
}) {}

/* Verify email */

export class VerifyEmailReq extends S.Class<VerifyEmailReq>('@user/verifyEmailReq')({
  code: S.String,
  token: S.String,
}) {}

export class VerifyEmailRes extends S.Class<VerifyEmailRes>('@user/verifyEmailRes')({
  principal: Principal,
}) {}

export const VerifyEmailErrors = S.Union(BadRequest, NotFound, Disabled, Unauthorized, Forbidden)

export type VerifyEmailErrors = S.Schema.Type<typeof VerifyEmailErrors>

/* Resend email */

export class ResendEmailReq extends S.Class<ResendEmailReq>('@user/resendEmailReq')({
  userId: S.String,
  verifyEmail: VerifyEmail,
}) {}

export class ResendEmailRes extends S.Class<ResendEmailRes>('@user/resendEmailRes')({}) {}

export const ResendEmailErrors = S.Union(BadRequest, NotFound, Disabled)

export type ResendEmailErrors = S.Schema.Type<typeof ResendEmailErrors>

/* Endpoints */

export const USER_STATUS_ENDPOINT = '/user/status'
export const VERIFY_EMAIL_ENDPOINT = '/user/verify-email'
export const RESEND_EMAIL_ENDPOINT = '/user/verify-email/resend'

/* Service */

export type UserService = {
  isExistingUser: (req: IsExistingUserReq) => E.Effect<IsExistingUserRes, BadRequest>
  verifyEmail: (req: VerifyEmailReq) => E.Effect<VerifyEmailRes, VerifyEmailErrors>
  resendVerificationEmail: (req: ResendEmailReq) => E.Effect<ResendEmailRes, ResendEmailErrors>
}

/* Handler */

export class UserHandler extends Context.Tag('@user/handler')<UserHandler, UserService>() {}<|MERGE_RESOLUTION|>--- conflicted
+++ resolved
@@ -1,12 +1,5 @@
 import * as S from '@effect/schema/Schema'
-<<<<<<< HEAD
-import { Context, Effect as E, Layer } from 'effect'
-
-import { VerifyEmail } from '../schema/email.js'
-import { Principal } from '../schema/principal.js'
-=======
 import { Context, Effect as E } from 'effect'
->>>>>>> 88816722
 
 import { BadRequest, Disabled, Forbidden, NotFound, Unauthorized } from '../error/error.js'
 import { VerifyEmail } from '../schema/email.js'
@@ -20,11 +13,7 @@
 
 export class IsExistingUserRes extends S.Class<IsExistingUserRes>('@user/isExistingUserRes')({
   existingUser: S.Boolean,
-<<<<<<< HEAD
-  detail: S.optional(S.String, { exact: true }),
-=======
   detail: S.OptionFromUndefinedOr(S.String),
->>>>>>> 88816722
 }) {}
 
 /* Verify email */
