import {
  Passlock as Client,
  ErrorCode,
  PasslockError,
  type PasslockProps,
  type Principal,
  type VerifyEmail
} from '@passlock/client'
import { get } from 'svelte/store'
import type { SuperForm } from 'sveltekit-superforms'
import {
  getLocalEmail,
  saveEmailLocally,
  type ResendEmail,
  type VerifyEmailData
} from '../index.js'

export type RegistrationData = {
	email: string;
	givenName?: string;
	familyName?: string;
	token?: string;
	authType: 'apple' | 'google' | 'email' | 'passkey';
	verifyEmail?: 'link' | 'code';
};

export type LoginData = {
	email?: string;
	token?: string;
	authType: 'apple' | 'google' | 'email' | 'passkey';
};

export type SuperformData<T extends Record<string, unknown>> = {
	cancel: () => void;
	formData: FormData;
	form: SuperForm<T>;
	verifyEmail?: VerifyEmail;
};

export class Passlock {
	private readonly passlock: Client;

	constructor(config: PasslockProps) {
		this.passlock = new Client(config);
	}

	readonly preConnect = async () => {
		await this.passlock.preConnect();
	};

	readonly register = async <T extends RegistrationData>(options: SuperformData<T>) => {
		const { cancel, formData, form, verifyEmail } = options;
		const { email, givenName, familyName, token, authType } = get(form.form);

		if (token && authType) {
			// a bit hacky but basically the Google button sets the fields on the superform,
			// who's data is not necessarily posted to the backend unless we use a hidden
			// form field. We're basically duplicating the role of a hidden field here by
			// adding the token and authType to the request
			formData.set('token', token);
			formData.set('authType', authType);
		} else if (!token && authType === 'passkey') {
			const principal = await this.passlock.registerPasskey({
				email,
<<<<<<< HEAD
				givenName,
				familyName,
				...(verifyEmail ? { verifyEmail } : { })
=======
				...(givenName ? { givenName } : {}),
				...(familyName ? { familyName } : {}),
				verifyEmail
>>>>>>> 88816722
			});

			if (PasslockError.isError(principal) && principal.code === ErrorCode.Duplicate) {
				// detail will tell the user how to login (passkey or google)
				const error = principal.detail
					? `${principal.message}. ${principal.detail}`
					: principal.message;
				form.errors.update((errors) => ({ ...errors, email: [error] }));

				cancel();
			} else if (PasslockError.isError(principal)) {
				console.error(principal.message);

				// set a form level error
				form.errors.update((errors) => {
					const _errors = [...(errors._errors ?? []), 'Sorry something went wrong'];
					return { ..._errors, _errors };
				});

				cancel();
			} else if (!Client.isUserPrincipal(principal)) {
        console.error("No user returned by Passlock");

				// set a form level error
				form.errors.update((errors) => {
					const _errors = [...(errors._errors ?? []), 'Sorry something went wrong'];
					return { ..._errors, _errors };
				});

				cancel();
      } else {
				// append the passlock token to the form request
				formData.set('authType', principal.authType);
				formData.set('token', principal.token);
				if (verifyEmail) formData.set('verifyEmail', verifyEmail.method);
			}
		}
	};

	readonly login = async <T extends LoginData>(options: SuperformData<T>) => {
		const { cancel, formData, form } = options;
		const { email, token, authType } = get(form.form);

		if (token && authType) {
			formData.set('token', token);
			formData.set('authType', authType);
		} else if (!token && authType === 'passkey') {
			const principal = await this.passlock.authenticatePasskey({
				userVerification: 'discouraged',
        ...(email ? { email } : { })
			});

			if (PasslockError.isError(principal) && principal.code === ErrorCode.NotFound) {
				// detail will tell the user how to login (passkey or google)
				const error = principal.detail
					? `${principal.message}. ${principal.detail}`
					: principal.message;
				form.errors.update((errors) => ({ ...errors, email: [error] }));
				cancel();
			} else if (PasslockError.isError(principal)) {
				form.message.set(principal.message);
				cancel();
			} else if (! Client.isUserPrincipal(principal)) {
        console.error("No user returned from Passlock");
        form.message.set("Sorry, something went wrong");
				cancel();
      } else {
        form.form.update((old) => ({ ...old, email: principal.email }));
        // append the passlock token to the form request
        formData.set('authType', principal.authType);
        formData.set('token', principal.token);
			}
		}
	};

	readonly verifyEmail = async <T extends VerifyEmailData>(options: SuperformData<T>) => {
		const { cancel, formData, form } = options;
		const { code } = get(form.form);

		if (code.length >= 6) {
			const principal = await this.passlock.verifyEmailCode({ code });

			if (PasslockError.isError(principal)) {
				form.errors.update((old) => ({ ...old, code: [principal.message] }));
				cancel();
			} else {
				formData.set('token', principal.jti);
			}
		} else {
			form.errors.update((old) => ({ ...old, code: ['Please enter your code'] }));
			cancel();
		}
	};

	readonly autoVerifyEmail = async <T extends VerifyEmailData>(form: SuperForm<T>) => {
		if (await this.passlock.getSessionToken('passkey')) {
			form.submit();
		}
	};

	readonly resendEmail = async (options: ResendEmail) => {
		await this.passlock.resendVerificationEmail(options);
	};
}

export const updateForm =
	<T extends Record<string, unknown>>(form: SuperForm<T>, onComplete?: () => Promise<void>) =>
	(event: CustomEvent<Principal>) => {
		form.form.update((old) => ({
			...old,
      email: event.detail.email,
      ...(event.detail.givenName ? { givenName: event.detail.givenName } : { }),
      ...(event.detail.familyName ? { familyName: event.detail.familyName } : { }),
			token: event.detail.jti,
			authType: event.detail.authType
		}));

		if (typeof onComplete === 'function') {
			onComplete();
		}
	};

export { getLocalEmail, saveEmailLocally }
<|MERGE_RESOLUTION|>--- conflicted
+++ resolved
@@ -62,15 +62,9 @@
 		} else if (!token && authType === 'passkey') {
 			const principal = await this.passlock.registerPasskey({
 				email,
-<<<<<<< HEAD
-				givenName,
-				familyName,
-				...(verifyEmail ? { verifyEmail } : { })
-=======
 				...(givenName ? { givenName } : {}),
 				...(familyName ? { familyName } : {}),
 				verifyEmail
->>>>>>> 88816722
 			});
 
 			if (PasslockError.isError(principal) && principal.code === ErrorCode.Duplicate) {
@@ -119,8 +113,8 @@
 			formData.set('authType', authType);
 		} else if (!token && authType === 'passkey') {
 			const principal = await this.passlock.authenticatePasskey({
-				userVerification: 'discouraged',
-        ...(email ? { email } : { })
+				email,
+				userVerification: 'discouraged'
 			});
 
 			if (PasslockError.isError(principal) && principal.code === ErrorCode.NotFound) {
