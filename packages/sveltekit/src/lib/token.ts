--- conflicted
+++ resolved
@@ -1,9 +1,4 @@
-<<<<<<< HEAD
-import type { Principal } from '@passlock/client'
-import { error } from '@sveltejs/kit'
-=======
 import { ErrorCode, Passlock, PasslockError, type Principal, type UserPrincipal } from '@passlock/client'
->>>>>>> 88816722
 
 export type TokenVerifierProps = {
 	readonly tenancyId: string;
@@ -25,9 +20,7 @@
 	constructor(props: TokenVerifierProps) {
 		this.tenancyId = props.tenancyId;
 		this.apiKey = props.apiKey;
-    if (props.endpoint) {
-      this.endpoint = props.endpoint
-    }
+		this.endpoint = props.endpoint;
 	}
 
 	private readonly _exchangeToken = async (token: string, retryCount = 0): Promise<Principal | PasslockError> => {
