packages:
  - "apps/**"
<<<<<<< HEAD
  - "packages/**"

catalog:
  "effect": "3.4.8"
  "@effect/schema": "0.68.18"
=======
  - "examples/**"
  - "packages/**"
  - "!packages/create/src/templates/**"
>>>>>>> 88816722
<|MERGE_RESOLUTION|>--- conflicted
+++ resolved
@@ -1,13 +1,4 @@
 packages:
   - "apps/**"
-<<<<<<< HEAD
   - "packages/**"
-
-catalog:
-  "effect": "3.4.8"
-  "@effect/schema": "0.68.18"
-=======
-  - "examples/**"
-  - "packages/**"
-  - "!packages/create/src/templates/**"
->>>>>>> 88816722
+  - "!packages/create/src/templates/**"